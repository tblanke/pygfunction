--- conflicted
+++ resolved
@@ -28,30 +28,18 @@
 sqrt_pi = 1 / np.sqrt(np.pi)
 
 
-<<<<<<< HEAD
 def erf_int(x: Union[NDArray[np.float64], float]) -> NDArray[np.float64]:
-=======
-def erf_int(x: NDArray[np.float64]) -> NDArray[np.float64]:
->>>>>>> 5e7d45d5
     """
     Integral of the error function.
 
     Parameters
     ----------
-<<<<<<< HEAD
-    x : float or array
-=======
     x : NDArray[np.float64]
->>>>>>> 5e7d45d5
         Argument.
 
     Returns
     -------
-<<<<<<< HEAD
-    float or array
-=======
     NDArray[np.float64]
->>>>>>> 5e7d45d5
         Integral of the error function.
 
     """
@@ -59,13 +47,6 @@
     y_new = abs_x-sqrt_pi
     idx = np.less(abs_x, 4)
     abs_2 = abs_x[idx]
-<<<<<<< HEAD
-    y_new[idx] = abs_2 * erf(abs_2) - (1.0 - np.exp(-abs_2*abs_2)) * sqrt_pi
-    return y_new
-
-
-def erf_int_old(x: Union[NDArray[np.float64], float]) -> NDArray[np.float64]:
-=======
     y_new[idx] = abs_2 * erf(abs_2) - (1.0 - np.exp(-abs_2 * abs_2)) * sqrt_pi
     #y_new[idx] = abs_2 * (1-2*np.power(1+np.power(0.644693+0.22908*abs_2, 4.874), -6.158)) - (1.0 - np.exp(-abs_2*abs_2))* sqrt_pi
     #idx = np.logical_and(abs_x >= 1, abs_x < 2)
@@ -77,8 +58,7 @@
     return y_new
 
 
-def erf_int_old(x: np.ndarray):
->>>>>>> 5e7d45d5
+def erf_int_old(x: Union[NDArray[np.float64], float]) -> NDArray[np.float64]:
     """
     Integral of the error function.
 
@@ -94,14 +74,6 @@
 
     """
     return x * erf(x) - (1.0 - np.exp(-x*x)) / np.sqrt(np.pi)
-<<<<<<< HEAD
-=======
-
-
-def erf_approx(abs_x: np.ndarray, exp_x2: np.ndarray) -> np.ndarray:
-    t = 1/(1+0.3275911*abs_x)
-    return abs_x*(1-(((((1.061405429*t-1.453152027)*t+1.42141374)*t-0.284496736)*t+0.254829592)*t)*exp_x2)
->>>>>>> 5e7d45d5
 
 
 def exp1(x):
@@ -420,7 +392,7 @@
     return time
 
 
-def _initialize_figure() -> plt.figure:
+def _initialize_figure():
     """
     Initialize a matplotlib figure object with overwritten default parameters.
 
