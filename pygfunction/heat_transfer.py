--- conflicted
+++ resolved
@@ -168,8 +168,8 @@
 
     Examples
     --------
-    >>> b1 = gt.boreholes.Borehole(h=150., d=4., r_b=0.075, x=0., y=0.)
-    >>> b2 = gt.boreholes.Borehole(h=150., d=4., r_b=0.075, x=5., y=0.)
+    >>> b1 = gt.boreholes.Borehole(H=150., D=4., r_b=0.075, x=0., y=0.)
+    >>> b2 = gt.boreholes.Borehole(H=150., D=4., r_b=0.075, x=5., y=0.)
     >>> h = gt.heat_transfer.finite_line_source(4*168*3600., 1.0e-6, b1, b2)
     h = 0.0110473635393
     >>> h = gt.heat_transfer.finite_line_source(
@@ -205,8 +205,8 @@
     """
     if isinstance(borehole1, Borehole) and isinstance(borehole2, Borehole):
         # Unpack parameters
-        H1, D1 = borehole1.h, borehole1.d
-        H2, D2 = borehole2.h, borehole2.d
+        H1, D1 = borehole1.H, borehole1.D
+        H2, D2 = borehole2.H, borehole2.D
         if borehole1.is_vertical() and borehole2.is_vertical():
             # Boreholes are vertical
             dis = borehole1.distance(borehole2)
@@ -1108,41 +1108,6 @@
     if reaSource and imgSource:
         # Full (real + image) FLS solution
         p = np.array([1, -1, 1, -1, 1, -1, 1, -1])
-<<<<<<< HEAD
-        q = np.stack([D2 - D1 + H2,
-                      D2 - D1,
-                      D2 - D1 - H1,
-                      D2 - D1 + H2 - H1,
-                      D2 + D1 + H2,
-                      D2 + D1,
-                      D2 + D1 + H1,
-                      D2 + D1 + H2 + H1],
-                     axis=-1)
-        f = lambda s: s**-2 * np.exp(-dis**2*s**2) * np.inner(p, erf_int(q * s))
-    elif reaSource:
-        # Real FLS solution
-        p = np.array([1, -1, 1, -1])
-        q = np.stack([D2 - D1 + H2,
-                      D2 - D1,
-                      D2 - D1 - H1,
-                      D2 - D1 + H2 - H1],
-                     axis=-1)
-        f = lambda s: s**-2 * np.exp(-dis**2*s**2) * np.inner(p, erf_int(q * s))
-    elif imgSource:
-        # Image FLS solution
-        p = np.array([1, -1, 1, -1])
-        q = np.stack([D2 + D1 + H2,
-                      D2 + D1,
-                      D2 + D1 + H1,
-                      D2 + D1 + H2 + H1],
-                     axis=-1)
-        f = lambda s: s**-2 * np.exp(-dis**2*s**2) * np.inner(p, erf_int(q * s))
-    else:
-        # No heat source
-        f = lambda s: np.zeros(np.broadcast_shapes(
-            *[np.shape(arg) for arg in (dis, H1, D1, H2, D2)]))
-    return f
-=======
         q = np.stack([D2 - D1 + H2, D2 - D1, D2 - D1 - H1, D2 - D1 + H2 - H1, D2 + D1 + H2, D2 + D1, D2 + D1 + H1, D2 + D1 + H2 + H1], axis=-1)
 
         def func(s: NDArray[np.float64]) -> NDArray[np.float64]:
@@ -1165,7 +1130,6 @@
 
         def func(s: NDArray[np.float64]) -> NDArray[np.float64]:
             return np.exp(-dis * dis * s * s) * np.inner(p, erf_int(q * s)) / (s * s)
->>>>>>> 5e7d45d5
 
         return func
 
@@ -1356,41 +1320,6 @@
     if reaSource and imgSource:
         # Full (real + image) FLS solution
         p = np.array([1, -1, 1, -1, 1, -1, 1, -1])
-<<<<<<< HEAD
-        q = np.stack([D2 - D1 + H2,
-                      D2 - D1,
-                      D2 - D1 - H1,
-                      D2 - D1 + H2 - H1,
-                      D2 + D1 + H2,
-                      D2 + D1,
-                      D2 + D1 + H1,
-                      D2 + D1 + H2 + H1],
-                     axis=-1)
-        f = lambda s: s**-2 * (np.exp(-dis**2*s**2) @ wDis).T * np.inner(p, erf_int(q * s))
-    elif reaSource:
-        # Real FLS solution
-        p = np.array([1, -1, 1, -1])
-        q = np.stack([D2 - D1 + H2,
-                      D2 - D1,
-                      D2 - D1 - H1,
-                      D2 - D1 + H2 - H1],
-                     axis=-1)
-        f = lambda s: s**-2 * (np.exp(-dis**2*s**2) @ wDis).T * np.inner(p, erf_int(q * s))
-    elif imgSource:
-        # Image FLS solution
-        p = np.array([1, -1, 1, -1])
-        q = np.stack([D2 + D1 + H2,
-                      D2 + D1,
-                      D2 + D1 + H1,
-                      D2 + D1 + H2 + H1],
-                     axis=-1)
-        f = lambda s: s**-2 * (np.exp(-dis**2*s**2) @ wDis).T * np.inner(p, erf_int(q * s))
-    else:
-        # No heat source
-        f = lambda s: np.zeros(np.broadcast_shapes(
-            *[np.shape(arg) for arg in (H1, D1, H2, D2, N2)]))
-    return f
-=======
         q = np.stack([D2 - D1 + H2, D2 - D1, D2 - D1 - H1, D2 - D1 + H2 - H1, D2 + D1 + H2, D2 + D1, D2 + D1 + H1, D2 + D1 + H2 + H1], axis=-1)
 
         def func(s: NDArray[np.float64]) -> NDArray[np.float64]:
@@ -1420,7 +1349,6 @@
         return np.zeros(np.broadcast_shapes(*[np.shape(arg) for arg in (H1, D1, H2, D2, N2)]))
 
     return func
->>>>>>> 5e7d45d5
 
 
 def _finite_line_source_steady_state(dis, H1, D1, H2, D2, reaSource, imgSource):
