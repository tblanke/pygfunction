--- conflicted
+++ resolved
@@ -484,12 +484,6 @@
                 dis.append(np.mean(all_dis[j0:]))
                 w_dis.append(n_dis - j0)
             j0 = j1
-<<<<<<< HEAD
-=======
-
-        return np.array(dis), np.array(wDis)
->>>>>>> 86812463
-
         return np.array(dis), np.array(w_dis)
 
     def _segment_edges(self, n_segments: int, segment_ratios: Optional[np.float64] = None) -> float:
@@ -1163,12 +1157,7 @@
                      np.array([borehole.d, z_H]),
                      'k-')
 
-<<<<<<< HEAD
     if view_top and view_3d:
-=======
-
-    if viewTop and view3D:
->>>>>>> 86812463
         plt.tight_layout(rect=[0, 0.0, 0.90, 1.0])
     else:
         plt.tight_layout()
